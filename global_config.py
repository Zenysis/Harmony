import os

# Flask
# We use Flask as our main Python back end that serves up everything. The secret key
# is needed to keep the client-side sessions secure. You can generate
# a random key and set it here.
DEFAULT_SECRET_KEY = 'abc123'

# Mailgun settings
# Mailgun is the email API we use. You can sign up here: https://signup.mailgun.com/new/signup
# Other mail APIs can work as well, such as Twilio
MAILGUN_API_KEY = 'key-xxx'
MAILGUN_NAME = 'mg.hostname.com'
MAILGUN_SENDER = 'noreply@mg.hostname.com'

# URL of your Druid instance
# Druid is a real time analytics data base. We use it to store all of our
# analytical data (i.e. data that can be queried in AQT).
<<<<<<< HEAD
DEFAULT_DRUID_HOST = os.getenv('DRUID_HOST')
=======
DRUID_HOST = os.getenv('DRUID_HOST')
>>>>>>> b921111b

# Phabricator settings
# We use Passphrase to store credentials. Any other credential manager can
# be used instead by substituting all Passphrase usages with another service.
PASSPHRASE_ENDPOINT = 'https://phab.hostname.com/api/passphrase.query'

# Mail
# These are the emails for newly generated alert notifications for a list of recipients
NOREPLY_EMAIL = 'noreply@mg.hostname.com'
SUPPORT_EMAIL = 'support@hostname.com'
RENDERBOT_EMAIL = 'render_bot@hostname.com'

DATA_UPLOAD_DEFAULT_NOTIFY = ['foo@hostname.com', 'bar@hostname.com']

# In order to read and write from google sheet you will need proper authorization.
# https://developers.google.com/identity/protocols/oauth2
GOOGLE_SERVICE_SECRET_CREDENTIAL = ''

# Postgres stores all users, dashboards, etc.
POSTGRES_DB_URI = 'postgresql://username:password@hostname/db-name'

# in-memory key-value store (used by web to persist things like
# access keys across worker threads)
REDIS_HOST = 'redis'

# Hasura host
HASURA_HOST = 'http://hasura:8080'<|MERGE_RESOLUTION|>--- conflicted
+++ resolved
@@ -16,11 +16,7 @@
 # URL of your Druid instance
 # Druid is a real time analytics data base. We use it to store all of our
 # analytical data (i.e. data that can be queried in AQT).
-<<<<<<< HEAD
-DEFAULT_DRUID_HOST = os.getenv('DRUID_HOST')
-=======
 DRUID_HOST = os.getenv('DRUID_HOST')
->>>>>>> b921111b
 
 # Phabricator settings
 # We use Passphrase to store credentials. Any other credential manager can
