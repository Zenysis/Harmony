--- conflicted
+++ resolved
@@ -62,10 +62,6 @@
       - VIRTUAL_HOST=${ZEN_WEB_HOST}
       - LETSENCRYPT_HOST=${ZEN_WEB_HOST}
       - LETSENCRYPT_EMAIL=${ZEN_WEB_EMAIL}
-<<<<<<< HEAD
-      - VIRTUAL_ENV=/usr/local
-=======
->>>>>>> 34bd06da
       - ZEN_HOME=/zenysis
       - DRUID_HOST=${DRUID_HOST}
     volumes:
