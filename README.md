--- conflicted
+++ resolved
@@ -200,11 +200,6 @@
 
 3. [Ubuntu only as this is the default setup on macOS]: The postgresql authentication rules will need to change to allow easier access and the server to connect to postgres. This requires editing the `pg_hba.conf` file and restarting postgres. Here is more information about the configuration file and what changes are being made https://www.postgresql.org/docs/current/auth-pg-hba-conf.html.
 
-<<<<<<< HEAD
-     `host all all 127.0.0.1/32 trust`
-
-     `host all all  ::1/0 trust`
-=======
    Find the configuration file by running `sudo -u postgres psql -c "SHOW hba_file;"`. Edit the first uncommented line of that file to be
       ```
       local   all             postgres                                trust
@@ -218,7 +213,6 @@
       host    all             all             ::1/128                 trust
       ```
    Finally, run `sudo service postgresql restart` for the changes to take effect.    ​
->>>>>>> 96c46837
 
 4.  Enter psql client to check server success. If it works, then you can exit psql.
 
