--- conflicted
+++ resolved
@@ -532,12 +532,7 @@
 
 We have an open [Google Group mailing list zenysis-harmony@googlegroups.com](https://groups.google.com/forum/#!forum/zenysis-harmony), which you can join or email with questions and other discussion. For general open source matters at Zenysis you may contact open-source@zenysis.com.
 
-<<<<<<< HEAD
-
 ## Harmony Products
-=======
-## Harmony Products 
->>>>>>> 1a92d52b
 
 ### Overview Page
 
